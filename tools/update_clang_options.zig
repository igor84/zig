--- conflicted
+++ resolved
@@ -672,15 +672,9 @@
                 \\    .name = "{s}",
                 \\    .syntax = {s},
                 \\    .zig_equivalent = .{s},
-<<<<<<< HEAD
-                \\    .pd1 = {any},
-                \\    .pd2 = {any},
-                \\    .psl = {any},
-=======
                 \\    .pd1 = {},
                 \\    .pd2 = {},
                 \\    .psl = {},
->>>>>>> e69973be
                 \\}},
                 \\
             , .{ name, final_syntax, ident, pd1, pd2, pslash });
@@ -708,15 +702,9 @@
                 \\    .name = "{s}",
                 \\    .syntax = {s},
                 \\    .zig_equivalent = .other,
-<<<<<<< HEAD
-                \\    .pd1 = {any},
-                \\    .pd2 = {any},
-                \\    .psl = {any},
-=======
                 \\    .pd1 = {},
                 \\    .pd2 = {},
                 \\    .psl = {},
->>>>>>> e69973be
                 \\}},
                 \\
             , .{ name, syntax, pd1, pd2, pslash });
